--- conflicted
+++ resolved
@@ -64,20 +64,16 @@
     get = get
     put = put
 
-<<<<<<< HEAD
 {- $pushback
     'unDraw' stores all leftovers in a 'StateP' buffer and 'draw' retrieves
     leftovers from this buffer before drawing new input from upstream.
 -}
 
--- | Like @request ()@, except try to use the leftovers buffer first
+{-| Like @request ()@, except try to use the leftovers buffer first
+
+    A 'Nothing' return value indicates end of input.
+-}
 draw :: (Monad m, P.Proxy p) => StateP [a] p () (Maybe a) y' y m (Maybe a)
-=======
--- | Like @request ()@, except try to use the leftovers buffer first.
---
--- A 'Nothing' return value indicates end of input.
-draw :: (Monad m, Proxy p) => StateP [Maybe a] p () (Maybe a) y' y m (Maybe a)
->>>>>>> 9eaac33b
 draw = do
     s <- get
     case s of
@@ -86,33 +82,12 @@
             put as
             return (Just a)
 
-<<<<<<< HEAD
 -- | Push an element back onto the leftovers buffer
 unDraw :: (Monad m, P.Proxy p) => a -> StateP [a] p x' x y' y m ()
 unDraw a = modify (a:)
 
 -- | Peek at the next element without consuming it
 peek :: (Monad m, P.Proxy p) => StateP [a] p () (Maybe a) y' y m (Maybe a)
-=======
--- | Prepend an element to the leftovers buffer.
-unDraw :: (Monad m, Proxy p) => a -> StateP [Maybe a] p x' x y' y m ()
-unDraw a = modify (Just a:)
-
--- | Try to 'draw' an element. If there is no more input available, throw a
--- 'ParseFailure' exception in `EitherP`.
-drawIt
-    :: (Monad m, Proxy p)
-    => StateP [Maybe a] (EitherP SomeException p) () (Maybe a) y' y m a
-drawIt = do
-    ma <- draw
-    case ma of
-        Nothing -> liftP $ throw $ toException $
-            ParseFailure "drawIt: End of input"
-        Just a  -> return a
-
--- | Peek at the next input element without consuming it.
-peek :: (Monad m, Proxy p) => StateP [Maybe a] p () (Maybe a) y' y m (Maybe a)
->>>>>>> 9eaac33b
 peek = do
     ma <- draw
     case ma of
@@ -120,29 +95,17 @@
         Just a  -> unDraw a
     return ma
 
-<<<<<<< HEAD
--- | Check if at end of stream
+-- | Check if at end of input stream.
 isEndOfInput :: (Monad m, P.Proxy p) => StateP [a] p () (Maybe a) y' y m Bool
-=======
--- | Check if at end of input stream.
-isEndOfInput
-    :: (Monad m, Proxy p) => StateP [Maybe a] p () (Maybe a) y' y m Bool
->>>>>>> 9eaac33b
 isEndOfInput = do
     ma <- peek
     case ma of
         Nothing -> return True
         Just _  -> return False
 
-<<<<<<< HEAD
 -- | Fold all input into a list
 drawAll :: (Monad m, P.Proxy p) => () -> StateP [a] p () (Maybe a) y' y m [a]
 drawAll () = go id
-=======
--- | Consume and discard all input.
-skipAll :: (Monad m, Proxy p) => () -> StateP [Maybe a] p () (Maybe a) y' y m ()
-skipAll () = loop
->>>>>>> 9eaac33b
   where
     go diffAs = do
         ma <- draw
@@ -150,7 +113,7 @@
             Nothing -> return (diffAs [])
             Just a  -> go (diffAs . (a:))
 
--- | Drain the input completely, discarding all values
+-- | Consume the input completely, discarding all values
 skipAll :: (Monad m, P.Proxy p) => () -> StateP [a] p () (Maybe a) y' y m ()
 skipAll () = go
   where
@@ -160,19 +123,11 @@
             Nothing -> return ()
             Just _  -> go
 
-<<<<<<< HEAD
--- | Transmit up to the specified number of elements
+-- | Forward up to the specified number of elements downstream
 passUpTo
     :: (Monad m, P.Proxy p)
     => Int -> () -> P.Pipe (StateP [a] p) (Maybe a) (Maybe a) m r
 passUpTo n0 () = go n0
-=======
--- | Forward downstream up to the specified number of elements.
-passUpToN
-    :: (Monad m, Proxy p)
-    => Int -> () -> StateP [Maybe a] p () (Maybe a) () (Maybe a) m r
-passUpToN n0 () = go n0
->>>>>>> 9eaac33b
   where
     go n0 =
         if (n0 <= 0)
@@ -184,12 +139,9 @@
                 Nothing -> forever $ P.respond Nothing
                 Just _  -> go (n0 - 1)
 
-<<<<<<< HEAD
--- | Transmit as many consecutive elements satisfying a predicate as possible
-=======
--- | Forward downstream as many consecutive elements satisfying a predicate as
--- possible.
->>>>>>> 9eaac33b
+{-| Forward downstream as many consecutive elements satisfying a predicate as
+    possible
+-}
 passWhile
     :: (Monad m, P.Proxy p)
     => (a -> Bool) -> () -> P.Pipe (StateP [a] p) (Maybe a) (Maybe a) m r
@@ -208,13 +160,8 @@
                     unDraw a
                     forever $ P.respond Nothing
 
-<<<<<<< HEAD
 {- $adapters
     Use 'wrap' and 'unwrap' to convert between guarded and unguarded pipes.
-=======
--- | Parsing failed. The 'String' describes the nature of the parse failure
-newtype ParseFailure = ParseFailure String deriving (Show, Typeable)
->>>>>>> 9eaac33b
 
     'fmapPull', 'returnPull', and 'bindPull' promote compatibility with
     existing utilities that are not 'Maybe' aware.
@@ -255,15 +202,9 @@
     -> (x -> p x (Maybe a) x (Maybe b) m r)
 fmapPull f = bindPull (f >-> returnPull)
 
-<<<<<<< HEAD
--- | Wrap all values in 'Just'
+-- | Wrap all values flowing downstream in 'Just'.
 returnPull :: (Monad m, P.Proxy p) => x -> p x a x (Maybe a) m r
 returnPull = P.mapD Just
-=======
--- | Wrap all values flowing downstream in 'Just'.
-returnPull :: (Monad m, Proxy p) => x -> p x a x (Maybe a) m r
-returnPull = mapD Just
->>>>>>> 9eaac33b
 
 {-| Lift a 'Maybe'-generating pipe to a 'Maybe'-transforming pipe by
     auto-forwarding all 'Nothing's
@@ -298,16 +239,12 @@
                 up a'2
             Just a  -> return a
 
-<<<<<<< HEAD
 {- $lenses
     Use 'zoom', '_fst', and '_snd' to mix pipes that have different leftover
     buffers or to isolate leftover buffers of different parsing stages.
 -}
 
-{-| 'zoom' in on a sub-state using a @Lens@
-=======
 {-| 'zoom' in on a sub-state using a 'Control.Lens.Lens'.
->>>>>>> 9eaac33b
 
 > zoom :: Lens' s1 s2 -> StateP s2 p a' a b' b m r -> StateP s1 p a' a b' b m r
 
@@ -357,34 +294,4 @@
 > _snd :: Lens' (a, b) b
 -}
 _snd :: (Functor f) => (a -> f b) -> ((x, a) -> f (x, b))
-<<<<<<< HEAD
-_snd f (x, a) = fmap (\b -> (x, b)) (f a)
-=======
-_snd f (x, a) = fmap (\b -> (x, b)) (f a)
-
-{-| Pair up two 'Control.Lens.Lens'es.
-
-> (/\) :: Lens' c a -> Lens' c b -> Lens' c (a, b)
-
-> _fst /\ _snd = id
--}
-(/\)
-    :: (Functor f)
-    => ((a -> (a, a)) -> (c -> (a, c)))
-    -- ^ 'Control.Lens.Lens'' c a
-    -> ((b -> (b, b)) -> (c -> (b, c)))
-    -- ^ 'Control.Lens.Lens'' c b
-    -> (((a, b) -> f (a, b)) -> (c -> f c))
-    -- ^ 'Control.Lens.Lens'' c (a, b)
-(lens1 /\ lens2) f c0 =
-    let (a, _) = lens1 (\a_ -> (a_, a_)) c0
-        (b, _) = lens2 (\b_ -> (b_, b_)) c0
-        fab = f (a, b)
-    in  fmap (\(a, b) ->
-            let (_, c1) = lens1 (\a_ -> (a_, a)) c0
-                (_, c2) = lens2 (\b_ -> (b_, b)) c1
-            in  c2
-            ) fab
-
-infixl 7 /\
->>>>>>> 9eaac33b
+_snd f (x, a) = fmap (\b -> (x, b)) (f a)